--- conflicted
+++ resolved
@@ -11,12 +11,7 @@
     ["Pixart-sigma"]="pixartsigma_example.py /cfs/dit/PixArt-Sigma-XL-2-2K-MS 20"
     ["Sd3"]="sd3_example.py /cfs/dit/stable-diffusion-3-medium-diffusers 20"
     ["Flux"]="flux_example.py /cfs/dit/FLUX.1-schnell 4"
-<<<<<<< HEAD
-    ["HunyuanDiT"]="hunyuandit_example.py /mnt/models/SD/HunyuanDiT-v1.2-Diffusers 50"
-    ["CogVideoX"]="cogvideox_example.py /cfs/dit/CogVideoX-2b 20"
-=======
     ["HunyuanDiT"]="hunyuandit_example.py /cfs/dit/HunyuanDiT-v1.2-Diffusers 50"
->>>>>>> e08e01eb
 )
 
 if [[ -v MODEL_CONFIGS[$MODEL_TYPE] ]]; then
