import torch
from packaging import version
from torch import distributed as dist

from distrifuser.logger import init_logger

logger = init_logger(__name__)

from typing import Union, Optional


def check_env():
    if version.parse(torch.version.cuda) < version.parse("11.3"):
        # https://docs.nvidia.com/deeplearning/nccl/user-guide/docs/usage/cudagraph.html
        raise RuntimeError("NCCL CUDA Graph support requires CUDA 11.3 or above")
    if version.parse(version.parse(torch.__version__).base_version) < version.parse(
        "2.2.0"
    ):
        # https://pytorch.org/blog/accelerating-pytorch-with-cuda-graphs/
        raise RuntimeError(
            "CUDAGraph with NCCL support requires PyTorch 2.2.0 or above. "
            "If it is not released yet, please install nightly built PyTorch with "
            "`pip3 install --pre torch torchvision torchaudio --index-url https://download.pytorch.org/whl/nightly/cu121`"
        )


def is_power_of_2(n: int) -> bool:
    return (n & (n - 1) == 0) and n != 0


class DistriConfig:
    def __init__(
        self,
        height: int = 1024,
        width: int = 1024,
        do_classifier_free_guidance: bool = True,
        split_batch: bool = True,
        warmup_steps: int = 4,
        comm_checkpoint: int = 60,
        mode: str = "corrected_async_gn",
        use_cuda_graph: bool = True,
        parallelism: str = "patch",
        split_scheme: str = "row",
<<<<<<< HEAD
=======
        use_seq_parallel_attn: bool = False,
>>>>>>> 7c666aa8
        batch_size: Optional[int] = None,
        verbose: bool = False,
    ):
        try:
            # Initialize the process group
            dist.init_process_group("nccl")
            # Get the rank and world_size
            rank = dist.get_rank()
            world_size = dist.get_world_size()
        except Exception as e:
            rank = 0
            world_size = 1
            print(
                f"Failed to initialize process group: {e}, falling back to single GPU"
            )

        assert is_power_of_2(world_size)
        check_env()

        self.world_size = world_size
        self.rank = rank
        self.height = height
        self.width = width
        self.do_classifier_free_guidance = do_classifier_free_guidance
        self.split_batch = split_batch
        self.warmup_steps = warmup_steps
        self.comm_checkpoint = comm_checkpoint
        self.mode = mode
        self.use_cuda_graph = use_cuda_graph
        self.batch_size = batch_size

        self.parallelism = parallelism
        self.split_scheme = split_scheme
        self.use_seq_parallel_attn = use_seq_parallel_attn

        self.verbose = verbose

        if do_classifier_free_guidance and split_batch:
            n_device_per_batch = world_size // 2
            if n_device_per_batch == 0:
                n_device_per_batch = 1
        else:
            n_device_per_batch = world_size

        self.n_device_per_batch = n_device_per_batch

        self.height = height
        self.width = width

        device = torch.device(f"cuda:{rank}")
        torch.cuda.set_device(device)
        self.device = device

        batch_group = None
        split_group = None
        if do_classifier_free_guidance and split_batch and world_size >= 2:
            batch_groups = []
            for i in range(2):
                batch_groups.append(
                    dist.new_group(
                        list(range(i * (world_size // 2), (i + 1) * (world_size // 2)))
                    )
                )
            batch_group = batch_groups[self.batch_idx()]
            split_groups = []
            for i in range(world_size // 2):
                split_groups.append(dist.new_group([i, i + world_size // 2]))
            split_group = split_groups[self.split_idx()]
        self.batch_group = batch_group
        self.split_group = split_group

    def batch_idx(self, rank: Optional[int] = None) -> int:
        if rank is None:
            rank = self.rank
        if self.do_classifier_free_guidance and self.split_batch:
            return 1 - int(rank < (self.world_size // 2))
        else:
            return 0  # raise NotImplementedError

    def split_idx(self, rank: Optional[int] = None) -> int:
        if rank is None:
            rank = self.rank
        return rank % self.n_device_per_batch


class PatchParallelismCommManager:
    def __init__(self, distri_config: DistriConfig):
        self.distri_config = distri_config

        self.torch_dtype = None
        self.numel = 0
        self.numel_dict = {}

        self.buffer_list = None

        self.starts = []
        self.ends = []
        self.shapes = []

        self.idx_queue = []

        self.handles = None

    def register_tensor(
        self,
        shape: Union[tuple[int, ...], list[int]],
        torch_dtype: torch.dtype,
        layer_type: str = None,
    ) -> int:
        if self.torch_dtype is None:
            self.torch_dtype = torch_dtype
        else:
            assert self.torch_dtype == torch_dtype
        self.starts.append(self.numel)
        numel = 1
        for dim in shape:
            numel *= dim
        self.numel += numel
        if layer_type is not None:
            if layer_type not in self.numel_dict:
                self.numel_dict[layer_type] = 0
            self.numel_dict[layer_type] += numel
        # logger.info(f"Register tensor with shape {shape} and numel {numel} for {layer_type}.")

        self.ends.append(self.numel)
        self.shapes.append(shape)
        return len(self.starts) - 1

    def create_buffer(self):
        distri_config = self.distri_config
        if distri_config.rank == 0 and distri_config.verbose:
            print(
                f"Create buffer with {self.numel / 1e6:.3f}M parameters for {len(self.starts)} tensors on each device."
            )
            for layer_type, numel in self.numel_dict.items():
                print(f"  {layer_type}: {numel / 1e6:.3f}M parameters")

        self.buffer_list = [
            torch.empty(
                self.numel, dtype=self.torch_dtype, device=self.distri_config.device
            )
            for _ in range(self.distri_config.n_device_per_batch)
        ]
        self.handles = [None for _ in range(len(self.starts))]

    def get_buffer_list(self, idx: int) -> list[torch.Tensor]:
        buffer_list = [
            t[self.starts[idx] : self.ends[idx]].view(self.shapes[idx])
            for t in self.buffer_list
        ]
        return buffer_list

    def communicate(self):
        distri_config = self.distri_config
        start = self.starts[self.idx_queue[0]]
        end = self.ends[self.idx_queue[-1]]
        tensor = self.buffer_list[distri_config.split_idx()][start:end]
        buffer_list = [t[start:end] for t in self.buffer_list]
        handle = dist.all_gather(
            buffer_list, tensor, group=self.distri_config.batch_group, async_op=True
        )
        for i in self.idx_queue:
            self.handles[i] = handle
        self.idx_queue = []

    def enqueue(self, idx: int, tensor: torch.Tensor):
        distri_config = self.distri_config
        if idx == 0 and len(self.idx_queue) > 0:
            self.communicate()
        assert len(self.idx_queue) == 0 or self.idx_queue[-1] == idx - 1
        self.idx_queue.append(idx)
        self.buffer_list[distri_config.split_idx()][
            self.starts[idx] : self.ends[idx]
        ].copy_(tensor.flatten())

        if len(self.idx_queue) == distri_config.comm_checkpoint:
            self.communicate()

    def clear(self):
        if len(self.idx_queue) > 0:
            self.communicate()
        if self.handles is not None:
            for i in range(len(self.handles)):
                if self.handles[i] is not None:
                    self.handles[i].wait()
                    self.handles[i] = None<|MERGE_RESOLUTION|>--- conflicted
+++ resolved
@@ -41,10 +41,7 @@
         use_cuda_graph: bool = True,
         parallelism: str = "patch",
         split_scheme: str = "row",
-<<<<<<< HEAD
-=======
         use_seq_parallel_attn: bool = False,
->>>>>>> 7c666aa8
         batch_size: Optional[int] = None,
         verbose: bool = False,
     ):
